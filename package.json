--- conflicted
+++ resolved
@@ -38,11 +38,7 @@
     "lodash": ">=4 <5",
     "sax": "~1.2.1",
     "temp": "~0.8.0",
-<<<<<<< HEAD
-    "xregexp": "2.0.0"
-=======
     "xregexp": "^3.0.0"
->>>>>>> 1adc2c8d
   },
   "devDependencies": {
     "babel-core": "^6.7.4",
