{
  "name": "salve",
  "description": "Salve is a Javascript library which implements a validator able to validate an XML document on the basis of a subset of RelaxNG.",
  "version": "9.1.2",
  "versionedSources": "lib/salve/validate.ts",
  "keywords": [
    "RelaxNG",
    "Relax NG",
    "rng",
    "XML",
    "validation"
  ],
  "homepage": "https://github.com/mangalam-research/salve",
  "author": "Louis-Dominique Dubeau <louisd@mangalamresearch.org>",
  "contributors": [
    "Jesse Bethel <keisetsu@gmail.com>",
    "Bennett Buchanan <buchanan.3rd@gmail.com>"
  ],
  "main": "lib/salve/validate.js",
  "browser": "./salve.min.js",
  "types": "lib/salve/validate.d.ts",
  "repository": {
    "type": "git",
    "url": "https://github.com/mangalam-research/salve.git"
  },
  "bugs": "https://github.com/mangalam-research/salve/issues",
  "license": "MPL-2.0",
  "engines": {
    "node": ">=8",
    "npm": ">=6.9.0"
  },
  "dependencies": {
    "@trust/webcrypto": "git+https://github.com/lddubeau/webcrypto.git#fix/pass-string-to-digest",
    "argparse": ">=1 <2",
    "file-url": "^3.0.0",
    "node-fetch": "^2.6.0",
    "require-dir": "^1.2.0",
    "saxes": "^3.1.9",
    "temp": "^0.9.0",
    "tslib": "^1.9.3",
    "xregexp": "^4.2.4"
  },
  "devDependencies": {
    "@commitlint/cli": "^8.0.0",
    "@commitlint/config-angular": "^8.0.0",
    "@types/argparse": "^1.0.36",
    "@types/chai": "^4.1.7",
    "@types/file-url": "^2.0.0",
    "@types/mocha": "^5.2.7",
    "@types/node": "^10.14.8",
    "@types/node-fetch": "^2.3.4",
    "@types/require-dir": "^1.0.0",
    "@types/temp": "^0.8.34",
    "bluebird": "^3.5.5",
    "chai": "^4.2.0",
    "child-process-promise": "^2.2.1",
    "conventional-changelog-cli": "^2.0.21",
    "del": "^4.1.1",
    "eslint": "^5.16.0",
    "eslint-config-lddubeau-base": "^3.0.3",
    "fancy-log": "^1.3.3",
    "gulp": "^4.0.2",
    "gulp-eslint": "^5.0.0",
    "gulp-newer": "^1.4.0",
    "husky": "^2.4.0",
    "karma": "^4.1.0",
    "karma-browserstack-launcher": "^1.5.1",
    "karma-chai": "^0.1.0",
    "karma-chrome-launcher": "^2.2.0",
    "karma-firefox-launcher": "^1.1.0",
    "karma-mocha": "^1.3.0",
    "karma-mocha-reporter": "^2.2.5",
    "karma-source-map-support": "^1.4.0",
    "merge-options": "^1.0.1",
    "mocha": "^6.1.4",
    "renovate-config-lddubeau": "^1.0.0",
    "source-map-support": "^0.5.12",
    "terser-webpack-plugin": "^1.3.0",
    "touch": "^3.1.0",
    "ts-node": "^8.2.0",
    "tslint": "^5.17.0",
    "tslint-config-lddubeau": "^4.1.0",
    "typedoc": "^0.14.2",
<<<<<<< HEAD
    "typescript": "^3.5.1",
=======
    "typescript": "^3.4.5",
>>>>>>> c8156e61
    "versync": "^4.1.0",
    "webpack": "^4.33.0",
    "webpack-cli": "^3.3.2"
  },
  "bin": {
    "salve-convert": "./bin/salve-convert"
  },
  "scripts": {
    "test": "gulp test",
    "install_test": "gulp install_test",
    "preversion": "npm test && npm run install_test && git flow release start $npm_package_version",
    "version": "versync -b sync -a && conventional-changelog -p angular -i CHANGELOG.md -s && git add CHANGELOG.md"
  },
  "husky": {
    "hooks": {
      "commit-msg": "commitlint -e $HUSKY_GIT_PARAMS"
    }
  }
}<|MERGE_RESOLUTION|>--- conflicted
+++ resolved
@@ -81,11 +81,7 @@
     "tslint": "^5.17.0",
     "tslint-config-lddubeau": "^4.1.0",
     "typedoc": "^0.14.2",
-<<<<<<< HEAD
     "typescript": "^3.5.1",
-=======
-    "typescript": "^3.4.5",
->>>>>>> c8156e61
     "versync": "^4.1.0",
     "webpack": "^4.33.0",
     "webpack-cli": "^3.3.2"
