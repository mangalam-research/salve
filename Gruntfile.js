--- conflicted
+++ resolved
@@ -193,7 +193,6 @@
                 },
                 command: "semver-sync -v"
             },
-<<<<<<< HEAD
             test_jsdoc: {
                 command: config.jsdoc3 + " -v",
                 options: {
@@ -201,7 +200,7 @@
                     callback: checkJSDocVersion
 
                 }
-=======
+            },
             regexp: {
                 src: "lib/salve/datatypes/regexp.jison",
                 dest: "build/tmp/regexp.js",
@@ -214,7 +213,6 @@
                 "node_modules/.bin/jison " +
                     "-m amd -o build/tmp/regexp.js " +
                     "lib/salve/datatypes/regexp.jison"
->>>>>>> a2882c71
             }
         },
         mochaTest: {
@@ -230,7 +228,6 @@
             }
         }
     });
-<<<<<<< HEAD
     grunt.registerTask("default", ["newer:copy:build"]);
     grunt.registerTask("jsdoc_template_exists", function() {
         if (!config.jsdoc3_template_dir ||
@@ -239,7 +236,6 @@
                                      "invalid or not provided.");
         }
     });
-=======
     grunt.registerTask("default", ["newer:copy:build", "mkdir:build",
                                    "newer:shell:regexp",
                                    "newer:fix_jison:regexp",
@@ -269,24 +265,18 @@
     });
 
 
->>>>>>> a2882c71
     grunt.registerTask("copy_jsdoc_template",
                        ["jsdoc_template_exists",
                         "copy:jsdoc_template_defaults",
                         "copy:publish_js", "copy:layout_tmpl",
                         "copy:mangalam_css"]);
-    grunt.registerTask("create_jsdocs", ["shell:test_jsdoc","copy_jsdoc_template",
-                                        "newer:jsdoc:build"]);
+    grunt.registerTask("create_jsdocs",
+                       ["shell:test_jsdoc","copy_jsdoc_template",
+                        "newer:jsdoc:build"]);
     grunt.registerTask("doc", ["create_jsdocs",
                                "newer:shell:readme"]);
     grunt.registerTask("gh-pages-build", ["create_jsdocs",
                                           "newer:copy:gh_pages_build"]);
     grunt.registerTask("test", ["default", "shell:semver", "mochaTest"]);
-<<<<<<< HEAD
-
-//  grunt-contrib-clean is its own task: "grunt clean"
-
-=======
     //  grunt-contrib-clean is its own task: "grunt clean"
->>>>>>> a2882c71
 };